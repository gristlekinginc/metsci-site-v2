--- conflicted
+++ resolved
@@ -14,19 +14,11 @@
     "write-heading-ids": "docusaurus write-heading-ids"
   },
   "dependencies": {
-<<<<<<< HEAD
-    "@docusaurus/core": "^3.5.2",
-    "@docusaurus/plugin-content-blog": "^3.5.2",
-    "@docusaurus/plugin-ideal-image": "^3.5.2",
-    "@docusaurus/preset-classic": "^3.5.2",
-    "@mdx-js/react": "^3.1.0",
-=======
     "@docusaurus/core": "^3.6.3",
     "@docusaurus/plugin-content-blog": "^3.6.3",
     "@docusaurus/plugin-ideal-image": "^3.6.3",
     "@docusaurus/preset-classic": "^3.6.3",
-    "@mdx-js/react": "^3.0.0",
->>>>>>> 783119a4
+    "@mdx-js/react": "^3.1.0",
     "@stripe/stripe-js": "^4.2.0",
     "clsx": "^2.0.0",
     "dotenv": "^16.4.5",
